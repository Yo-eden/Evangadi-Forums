--- conflicted
+++ resolved
@@ -18,7 +18,6 @@
 app.use("/api/users", userRouters);
 
 // Other routes can be added here
-<<<<<<< HEAD
 
 // question routes middleware file
 const questionRoutes = require ("./routes/questionsRoute");
@@ -30,11 +29,6 @@
 
 
 
-=======
-// post answer Route .....Added by seid
-const answerRoutes = require("./routes/answer");
-app.use("/api/answer", answerRoutes);
->>>>>>> 0f2cb35b
 
 // Start server and test database connection
 async function startServer() {
