.signupContainer {
  display: flex;
  justify-content: center;
  align-items: center;
  min-height: 100vh;
  border-radius: 12px;
}

.signupForm {
  background: var(--light-bg);
  border-radius: 12px;
  box-shadow: 0 2px 16px rgba(0, 0, 0, 0.07);
  padding: 50px 30px 40px 30px;
  width: 100%;
  max-width: 600px;
  display: flex;
  flex-direction: column;
  gap: 7px;
  min-height: 600px;
  max-height: 700px;
}

.title {
  font-size: 2.2rem;
  font-weight: 600;
  text-align: center;
  margin-bottom: 12px;
  color: var(--text-dark);
}

.subtitle {
  text-align: center;
  font-size: 1.6rem;
  color: var(--text-gray);
  margin-bottom: 5px;
}

.signInLink {
  color: var(--accent);
  font-weight: 500;
}
.signInLink:hover{
 cursor: pointer;
}
.input {
  width: 100%;
  padding: 9px 10px;
  border: 1px solid var(--border);
  border-radius: 7px;
  font-size: 1.4rem;
  background: var(--white);
  color: var(--text-dark);
  outline: none;
  transition: border 0.2s;
}
.input:focus {
  border: 1.5px solid var(--primary-blue);
}

.inputError {
  border: 1.5px solid var(--error) !important;
  box-shadow: 0 0 0 2px rgba(220, 53, 69, 0.08);
}

.nameRow {
  display: flex;
  gap: 7px;
}

.passwordWrapper {
  width: 100%;
  display: flex;
  align-items: center;
}

<<<<<<< HEAD
.togglePassword {
  margin-left: -50px;
  padding-right: 8px;
=======
.passwordToggle {
  position: absolute;
  right: 10px;
  top: 50%;
  transform: translateY(-50%);
>>>>>>> 73251055
  background: none;
  border: none;
  cursor: pointer;
  font-size: 1.3rem;
  color: var(--text-gray);
  user-select: none;
  display: flex;
  align-items: center;
}
/* Hide browser's built-in password reveal icon (for Chrome, Edge, Opera) */
input[type="password"]::-ms-reveal,
input[type="password"]::-ms-clear,
input[type="password"]::-webkit-credentials-auto-fill-button,
input[type="password"]::-webkit-input-password-reveal-button,
input[type="password"]::-webkit-input-password-reveal,
input[type="password"]::-webkit-input-password-clear {
  display: none !important;
}

.submitBtn {
  width: 100%;
  background: var(--primary-blue);
  color: var(--white);
  border: none;
  border-radius: 7px;
  padding: 9.5px 0;
  font-size: 1.5rem;
  font-weight: 500;
  margin-top: 5px;
  cursor: pointer;
  transition: filter 0.2s;
  box-shadow: 0 1px 2px rgba(0, 0, 0, 0.03);
}
.submitBtn:hover {
  filter: brightness(0.9);
}

.agreeText {
  font-size: 1.2rem;
  color: var(--text-gray);
  text-align: center;
  margin-top: 7px;
}
.link {
  color: var(--accent);
  text-decoration: underline;
  cursor: pointer;
}
.alreadyAccount {
  text-align: center;
  margin-top: 7px;
  font-size: 1.2rem;
}

.errorMessage {
  color: var(--error);
  font-size: 1.4rem;
  margin: 1px 0 2px 0;
  text-align: left;
}

@media (max-width: 600px) {
  .errorMessage {
    font-size: 1.2rem;
    text-align: left;
  }
  .signupForm {
    padding: 30px 20px;
    max-width: 95vw;
  }
  .input {
    font-size: 1.4rem;
    padding: 7px;
  }
}<|MERGE_RESOLUTION|>--- conflicted
+++ resolved
@@ -39,8 +39,8 @@
   color: var(--accent);
   font-weight: 500;
 }
-.signInLink:hover{
- cursor: pointer;
+.signInLink:hover {
+  cursor: pointer;
 }
 .input {
   width: 100%;
@@ -73,17 +73,9 @@
   align-items: center;
 }
 
-<<<<<<< HEAD
 .togglePassword {
   margin-left: -50px;
   padding-right: 8px;
-=======
-.passwordToggle {
-  position: absolute;
-  right: 10px;
-  top: 50%;
-  transform: translateY(-50%);
->>>>>>> 73251055
   background: none;
   border: none;
   cursor: pointer;
