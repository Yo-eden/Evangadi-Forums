import React, { useState } from "react";
import { FiEyeOff, FiEye } from "react-icons/fi";
import styles from "./signup.module.css";
import { FaEye, FaEyeSlash } from "react-icons/fa";
import api from "../../Utility/axios";
import { Link, useNavigate } from "react-router-dom";
import { useContext } from "react";
import { UserContext } from "../Context/userContext";

function SignUp() {
  const [userData, setUserData] = useContext(UserContext);
  const [showPassword, setShowPassword] = useState(false);
  const [formData, setFormData] = useState({
    email: "",
    firstName: "",
    lastName: "",
    userName: "",
    password: "",
  });
  const [errors, setErrors] = useState({});
  const navigate = useNavigate();

  // Handle input changes
  const handleChange = (e) => {
    const { name, value } = e.target;
    // console.log(e.target);

    setFormData((prev) => ({
      ...prev,
      [name]: value,
    }));
    // Clear the error for the field being edited / when the user starts typing
    setErrors((prev) => {
      const newErrors = { ...prev };
      delete newErrors[name];
      // Also clear API error if present
      if (prev.api) delete newErrors.api;
      return newErrors;
    });
  };

  const togglePasswordVisibility = () => {
    setShowPassword((prev) => !prev);
  };

  // Handle form submit
  const handleSubmit = async (e) => {
    e.preventDefault();
    const newErrors = {};
    if (!formData.email.match(/^[^@]+@[^@]+\.[^@]+$/))
      newErrors.email = "Please enter a valid email address.";
    if (!formData.firstName) newErrors.firstName = "First name is required.";
    if (!formData.lastName) newErrors.lastName = "Last name is required.";
    if (!formData.userName) newErrors.userName = "User name is required.";
    if (!formData.password || formData.password.length < 8) {
      newErrors.password = "Password must be at least 8 characters.";
    }
    setErrors(newErrors);
    if (Object.keys(newErrors).length > 0) return;
    try {
      const response = await api.post("/user/register", {
        username: formData.userName,
        first_name: formData.firstName,
        last_name: formData.lastName,
        email: formData.email,
        password: formData.password,
      });
      alert("Registration successful!");
      navigate("/home");
      // TODO: Store token in local storage or context
      // On successful sign up
      console.log(response)
      localStorage.setItem("token", response.data.token);
      localStorage.setItem(
        "user",
        JSON.stringify({
          userid: response.data.userid,
          username: response.data.username,
          email: response.data.email,
        })
      );

      setUserData({
        userid: response.data.userid,
        username: response.data.username,
        email: response.data.email,
      });
      
      // TODO: Clear form data
      setFormData({
        email: "",
        firstName: "",
        lastName: "",
        userName: "",
        password: "",
      });
      // console.log(response.data);
    } catch (error) {
      setErrors({
        api: error.response?.data?.message || "Registration failed.",
      });
    }
  };

  return (
    <div className={styles.signupContainer}>
      <form className={styles.signupForm} onSubmit={handleSubmit}>
        <h2 className={styles.title}>Join the network</h2>

        <p className={styles.subtitle}>
          Already have an account?{" "}
          <a onClick={() => navigate("/login")} className={styles.signInLink}>
            Sign in
          </a>
        </p>
        <input
          type="email"
          name="email"
          placeholder="Email"
          className={
            styles.input + (errors.email ? " " + styles.inputError : "")
          }
          required
          value={formData.email}
          onChange={handleChange}
        />
        {errors.email && (
          <div className={styles.errorMessage}>{errors.email}</div>
        )}
        <div className={styles.nameRow}>
          <input
            type="text"
            name="firstName"
            placeholder="First Name"
            className={
              styles.input + (errors.firstName ? " " + styles.inputError : "")
            }
            required
            value={formData.firstName}
            onChange={handleChange}
          />
          <input
            type="text"
            name="lastName"
            placeholder="Last Name"
            className={
              styles.input + (errors.lastName ? " " + styles.inputError : "")
            }
            required
            value={formData.lastName}
            onChange={handleChange}
          />
        </div>
        {(errors.firstName || errors.lastName) && (
          <div className={styles.errorMessage}>
            {errors.firstName || errors.lastName}
          </div>
        )}
        <input
          type="text"
          name="userName"
          placeholder="User Name"
          className={
            styles.input + (errors.userName ? " " + styles.inputError : "")
          }
          required
          value={formData.userName}
          onChange={handleChange}
        />
        {errors.userName && (
          <div className={styles.errorMessage}>{errors.userName}</div>
        )}
        <div className={styles.passwordWrapper}>
          <input
            type={showPassword ? "text" : "password"}
            name="password"
            placeholder="Password"
            className={
              styles.input + (errors.password ? " " + styles.inputError : "")
            }
            required
            value={formData.password}
            onChange={handleChange}
          />

          <span
            className={styles.passwordToggle}
            onClick={togglePasswordVisibility}
          >
<<<<<<< HEAD
            {showPassword ? (
              <FiEye size={22} color="#6c757d" />
            ) : (
              <FiEyeOff size={22} color="#6c757d" />
            )}
          </button>
=======
            {showPassword ? <FaEyeSlash size={20} /> : <FaEye size={20} />}
          </span>
>>>>>>> 73251055
        </div>
        {errors.password && (
          <div className={styles.errorMessage}>{errors.password}</div>
        )}
        <button type="submit" className={styles.submitBtn}>
          Agree and Join
        </button>

        {errors.api && (
          <div
            className={styles.errorMessage}
            style={{ textAlign: "center", marginBottom: "1em" }}
          >
            {errors.api}
          </div>
        )}

        <p className={styles.agreeText}>
          I agree to the{" "}
          <a href="#" className={styles.link}>
            privacy policy
          </a>{" "}
          and{" "}
          <a href="#" className={styles.link}>
            terms of service
          </a>
          .
        </p>
        <p className={styles.alreadyAccount}>
          <a onClick={() => navigate("/login")} className={styles.link}>
            Already have an account?
          </a>
        </p>
      </form>
    </div>
  );
}

export default SignUp;<|MERGE_RESOLUTION|>--- conflicted
+++ resolved
@@ -37,10 +37,6 @@
       if (prev.api) delete newErrors.api;
       return newErrors;
     });
-  };
-
-  const togglePasswordVisibility = () => {
-    setShowPassword((prev) => !prev);
   };
 
   // Handle form submit
@@ -187,17 +183,12 @@
             className={styles.passwordToggle}
             onClick={togglePasswordVisibility}
           >
-<<<<<<< HEAD
             {showPassword ? (
               <FiEye size={22} color="#6c757d" />
             ) : (
               <FiEyeOff size={22} color="#6c757d" />
             )}
           </button>
-=======
-            {showPassword ? <FaEyeSlash size={20} /> : <FaEye size={20} />}
-          </span>
->>>>>>> 73251055
         </div>
         {errors.password && (
           <div className={styles.errorMessage}>{errors.password}</div>
@@ -228,6 +219,7 @@
         </p>
         <p className={styles.alreadyAccount}>
           <a onClick={() => navigate("/login")} className={styles.link}>
+          <a onClick={() => navigate("/login")} className={styles.link}>
             Already have an account?
           </a>
         </p>
