--- conflicted
+++ resolved
@@ -8,15 +8,14 @@
 import { ClipLoader } from "react-spinners";
 
 function AskQuestions() {
-
   const { userData } = useContext(UserContext);
   const [question, setQuestion] = useState({
     title: "",
     description: "",
-    tag: ""
+    tag: "",
+    userId: userData?.userid || null,
   });
 
-<<<<<<< HEAD
   // Update question.userId if userData.userid changes after initial load
   useEffect(() => {
     if (userData?.userid) {
@@ -31,51 +30,11 @@
     }
   }, [userData?.userid]);
   const [response, setResponse] = useState(null);
-=======
->>>>>>> beb724d0
   const [loading, setLoading] = useState(false);
 
-<<<<<<< HEAD
-  useEffect(() => {
-    if (loadingAuth) {
-      return;
-    }
-
-    if (!initialAuthCheckComplete) {
-      if (!token || !userData?.userid) {
-        navigate("/landing", {
-          state: { message: "Please login to ask a question." },
-        });
-      }
-      setInitialAuthCheckComplete(true);
-    } else {
-      if (!token || !userData?.userid) {
-        navigate("/landing");
-      }
-    }
-  }, [
-    token,
-    userData?.userid,
-    navigate,
-    loadingAuth,
-    initialAuthCheckComplete,
-  ]);
-
-  const handleChange = (e) => {
-    const { name, value } = e.target;
-    setQuestion((prev) => ({
-      ...prev,
-      [name]: value,
-    }));
-  };
-=======
->>>>>>> beb724d0
-
-  
   const handleSubmit = async (e) => {
     e.preventDefault();
     setLoading(true);
-<<<<<<< HEAD
     setError(null);
 
     if (!token || !userData?.userid) {
@@ -87,19 +46,12 @@
       return;
     }
 
-    // Log the question data before sending
-    console.log("Submitting question:", question);
-
     try {
       await axios.post("/questions", question, {
         headers: {
           Authorization: `Bearer ${token}`,
         },
       });
-=======
-    try {
-      const res = await axios.post("/questions", question);
->>>>>>> beb724d0
       setQuestion({
         title: "",
         description: "",
@@ -113,7 +65,6 @@
     } catch (error) {
       if (error.response?.status === 401) {
         navigate("/landing");
-<<<<<<< HEAD
       } else if (
         error.response?.status === 400 &&
         error.response?.data?.message === "Tag must be 20 characters or less"
@@ -128,13 +79,6 @@
             autoClose: 3000,
           }
         );
-=======
-      } else if (!error.response) {
-        toast.error("Network error. Please try again.", {
-          position: "top-right",
-          autoClose: 3000,
-        });
->>>>>>> beb724d0
       } else {
         toast.error("Server error. Please try again.", {
           position: "top-right",
@@ -146,15 +90,12 @@
     }
   };
 
-
   useEffect(() => {
     if (userData?.userid) {
       setQuestion((prev) => ({ ...prev, userId: userData.userid }));
     }
   }, [userData?.userid]);
 
-
-  
   const handleChange = (e) => {
     const { name, value } = e.target;
     setQuestion((prev) => ({
@@ -162,9 +103,6 @@
       [name]: value,
     }));
   };
-
-
- 
 
   return (
     <LayOut>
@@ -206,21 +144,9 @@
               onChange={handleChange}
               value={question.tag}
             />
-<<<<<<< HEAD
             {error && <p className={styles.error}>{error}</p>}
             <button type="submit" className={styles.askBtn} disabled={loading}>
-              {loading ? (
-                <>
-                  <ClipLoader color={"#fff"} loading={loading} size={20} />
-                  <span style={{ marginLeft: "10px" }}>Posting . . .</span>
-                </>
-              ) : (
-                "Post Your Question"
-              )}
-=======
-            <button type="submit" className={styles.askBtn} disabled={loading}>
               {loading ? "Posting..." : "Post Your Question"}
->>>>>>> beb724d0
             </button>
           </form>
         </div>
