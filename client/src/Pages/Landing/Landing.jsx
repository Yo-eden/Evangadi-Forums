// import React, { useContext, useEffect } from "react";
// import { useLocation, useNavigate } from "react-router-dom";
// import Login from "../../Components/Login/Login";
// import SignUp from "../../Components/Signup/Signup";
// import About from "../../Components/About/About";
// import LayOut from "../../Components/Layout/Layout";
// import styles from "./landing.module.css";
// import { UserContext } from "../../Components/Context/userContext";
// import { toast } from "react-toastify";

// function Landing() {
//   const [userData, setUserData] = useContext(UserContext);
//   const location = useLocation();
//   const message = location.state?.message;
//   const navigate = useNavigate()
//   const isSignupPage = location.pathname === "/sign-up";



//   useEffect(() => {
//     // If user data found, redirect to home page
//     if (userData?.userid) {
//       navigate("/home");
//       return;
//     }
//   }, [userData?.userid]);

//   useEffect(() => {
//     console.log("Message from navigation state:", message);
//     if (message) {
//       toast.info(message, {
//         style: {
//           marginTop: "70px",
//           padding: "8px 12px", // reduce padding
//           fontSize: "1.5rem", // smaller font
//           fontWeight: "bold",
//           borderRadius: "8px",
//           minHeight: "unset", // override default height
//         },
//       });
//     }
//   }, [message]);



//   return (
//     <LayOut>
//       <div className={styles.landingPageContainer}>
//         <div className={styles.login}>
//           <div
//             className={styles.sliderWrapper}
//             style={{
//               transform: isSignupPage ? "translateX(-50%)" : "translateX(0)",
//             }}
//           >
//             <div className={`${styles.formPane} ${styles.shrink}`}>
//               <Login />
//             </div>
//             <div className={`${styles.formPane} ${styles.shrink}`}>
//               <SignUp />
//             </div>
//           </div>
//         </div>
//         <div className={`${styles.about} ${styles.shrinkAbout}`}>
//           <About />
//         </div>
//       </div>
//     </LayOut>
//   );
// }

// export default Landing;



import React, { useContext, useEffect } from "react";
import { useLocation, useNavigate } from "react-router-dom";
import Login from "../../Components/Login/Login";
<<<<<<< HEAD
import SignUp from "../../Components/SignUp/SignUp"; // Fixed case
=======
import SignUp from "../../Components/SignUp/SignUp";
>>>>>>> 5558603b
import About from "../../Components/About/About";
import LayOut from "../../Components/Layout/Layout";
import styles from "./landing.module.css";
import { UserContext } from "../../Components/Context/UserContext";
import { toast } from "react-toastify";

function Landing() {
<<<<<<< HEAD
  const [userData] = useContext(UserContext);
=======
  const { userData, setUserData } = useContext(UserContext);
>>>>>>> 5558603b
  const location = useLocation();
  const navigate = useNavigate();
  
  const message = location.state?.message;
<<<<<<< HEAD
=======
  const navigate = useNavigate();
>>>>>>> 5558603b
  const isSignupPage = location.pathname === "/sign-up";

  useEffect(() => {
    if (userData?.userid) {
      navigate("/home");
    }
  }, [userData, navigate]);

  useEffect(() => {
    if (message) {
      toast.info(message, {
        position: "top-center",
        autoClose: 5000,
        hideProgressBar: false,
        closeOnClick: true,
        pauseOnHover: true,
        draggable: true,
        progress: undefined,
        theme: "light",
      });
      navigate(location.pathname, { replace: true, state: {} });
    }
<<<<<<< HEAD
  }, [message, location.pathname, navigate]);
=======
  }, [message]);
>>>>>>> 5558603b

  return (
    <LayOut>
      <div className={styles.landingPageContainer}>
        <div className={styles.login}>
          <div
            className={styles.sliderWrapper}
            style={{
              transform: isSignupPage ? "translateX(-50%)" : "translateX(0)",
            }}
          >
            <div className={`${styles.formPane} ${styles.shrink}`}>
              <Login />
            </div>
            <div className={`${styles.formPane} ${styles.shrink}`}>
              <SignUp />
            </div>
          </div>
        </div>
        <div className={`${styles.about} ${styles.shrinkAbout}`}>
          <About />
        </div>
      </div>
    </LayOut>
  );
}

export default Landing;<|MERGE_RESOLUTION|>--- conflicted
+++ resolved
@@ -76,11 +76,7 @@
 import React, { useContext, useEffect } from "react";
 import { useLocation, useNavigate } from "react-router-dom";
 import Login from "../../Components/Login/Login";
-<<<<<<< HEAD
-import SignUp from "../../Components/SignUp/SignUp"; // Fixed case
-=======
 import SignUp from "../../Components/SignUp/SignUp";
->>>>>>> 5558603b
 import About from "../../Components/About/About";
 import LayOut from "../../Components/Layout/Layout";
 import styles from "./landing.module.css";
@@ -88,19 +84,12 @@
 import { toast } from "react-toastify";
 
 function Landing() {
-<<<<<<< HEAD
-  const [userData] = useContext(UserContext);
-=======
   const { userData, setUserData } = useContext(UserContext);
->>>>>>> 5558603b
   const location = useLocation();
   const navigate = useNavigate();
   
   const message = location.state?.message;
-<<<<<<< HEAD
-=======
-  const navigate = useNavigate();
->>>>>>> 5558603b
+
   const isSignupPage = location.pathname === "/sign-up";
 
   useEffect(() => {
@@ -123,11 +112,7 @@
       });
       navigate(location.pathname, { replace: true, state: {} });
     }
-<<<<<<< HEAD
-  }, [message, location.pathname, navigate]);
-=======
   }, [message]);
->>>>>>> 5558603b
 
   return (
     <LayOut>
