--- conflicted
+++ resolved
@@ -4,15 +4,9 @@
 import { FaUserCircle } from "react-icons/fa";
 import { Link, useNavigate } from "react-router-dom";
 import { FaChevronRight } from "react-icons/fa";
-<<<<<<< HEAD
 import LayOut from "../../Components/Layout/Layout";
 import { UserContext } from "../../Components/Context";
 import { ClipLoader } from "react-spinners";
-=======
-import LayOut from "../../Components/Layout/Layout"
-import { UserContext } from "../../Components/Context/userContext";
-import getTimeDifference from "../../Utility/helpers";
->>>>>>> f29b34bb
 
 function Home() {
   const { userData, setUserData } = useContext(UserContext);
@@ -52,10 +46,6 @@
         setLoadingQuestions(false); // Set loading to false when fetching finishes (success or error)
       });
   }, [navigate]);
-
- 
-
-  
 
   return (
     <LayOut>
