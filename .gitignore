--- conflicted
+++ resolved
@@ -2,9 +2,7 @@
 node_modules
 .packages
 .DS_Store
-<<<<<<< HEAD
-=======
-node_modules/
-.package-lock.json
->>>>>>> 3d47d97c
-.env+.env
+
+# Ignore the View folder
+/View/